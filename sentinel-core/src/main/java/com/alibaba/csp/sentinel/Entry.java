--- conflicted
+++ resolved
@@ -55,31 +55,19 @@
 
     private static final Object[] OBJECTS0 = new Object[0];
 
-<<<<<<< HEAD
-    /** 当前entry的创建时间，毫秒值，用来计算响应时间rt */
-    private long createTime;
-    /** 当前Entry所关联的node，会在NodeSelectorSlot插槽中设置，主要是记录了当前Context下的统计信息 */
-=======
     private final long createTimestamp;
     private long completeTimestamp;
 
->>>>>>> 5f475d66
     private Node curNode;
     /**
      * {@link Node} of the specific origin, Usually the origin is the Service Consumer.
-     * context的请求源节点，通常是服务的消费端，如果存在的话，在ClusterBuilderSlot的entry方法中设置,主要是记录了特定origin调用方的的统计信息
      */
     private Node originNode;
 
     private Throwable error;
-<<<<<<< HEAD
-    /** 当前Entry所关联的资源包装器 */
-    protected ResourceWrapper resourceWrapper;
-=======
     private BlockException blockError;
 
     protected final ResourceWrapper resourceWrapper;
->>>>>>> 5f475d66
 
     public Entry(ResourceWrapper resourceWrapper) {
         this.resourceWrapper = resourceWrapper;
